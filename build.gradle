--- conflicted
+++ resolved
@@ -4,27 +4,10 @@
 }
 
 group 'cspforjava'
-<<<<<<< HEAD
-version '1.1.1-generics-SNAPSHOT'
-
-apply plugin: 'java'
-apply plugin: 'maven'
-
-sourceCompatibility = 1.8
-
-Properties properties = new Properties()
-try {
-    properties.load(project.rootProject.file('local.properties').newDataInputStream())
-} catch (Exception e) {
-    logger.warn("Missing local.properties - won't be able to upload to Bintray.  \nPlease add local.properties with properties bintray.user and bintray.apikey.")
-}
-
-=======
 version '1.1.9'
 // 1.1.0 was available from jcentre() repository
 //version 1.1.8 Java8 available as a GitHub release
 // version 1.1.9 Java8 available as a Github Package
->>>>>>> 1f7e5529
 
 repositories {
     mavenCentral()
