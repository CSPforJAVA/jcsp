--- conflicted
+++ resolved
@@ -4,11 +4,7 @@
 }
 
 group 'cspforjava'
-<<<<<<< HEAD
 version '1.2.0'
-=======
-version '1.1.10'
->>>>>>> 897e62fb
 // 1.1.0 was available from jcentre() repository
 //version 1.1.8 Java8 available as a GitHub release
 // version 1.1.9 Java8 available as a Github Package
@@ -29,11 +25,7 @@
 }
 
 dependencies {
-<<<<<<< HEAD
-    testCompileOnly group: 'junit', name: 'junit', version: '4.13.1'
-=======
     testImplementation group: 'junit', name: 'junit', version: '4.13.1'
->>>>>>> 897e62fb
 }
 
 artifacts {
